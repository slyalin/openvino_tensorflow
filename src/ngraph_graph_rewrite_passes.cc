--- conflicted
+++ resolved
@@ -44,43 +44,26 @@
     std::string filename_prefix = ss.str();
 
     if (options.graph != nullptr) {
-<<<<<<< HEAD
-      tf::Graph* g = options.graph->get();
-
-      GraphToPbTextFile(g, filename_prefix + ".pbtxt");
-      GraphToDotFile(g, filename_prefix + ".dot", "nGraph Dump: " + m_pass_name, false);
-=======
       tf::Graph *g = options.graph->get();
 
       GraphToPbTextFile(g, filename_prefix + ".pbtxt");
       GraphToDotFile(g, filename_prefix + ".dot", "nGraph Dump: " + m_pass_name,
                      false);
->>>>>>> d8b56b25
     }
 
     if (options.partition_graphs != nullptr) {
       int sub_idx = 0;
 
-<<<<<<< HEAD
-      for (auto& kv : *options.partition_graphs) {
-        tf::Graph* pg = kv.second.get();
-        
-=======
       for (auto &kv : *options.partition_graphs) {
         tf::Graph *pg = kv.second.get();
 
->>>>>>> d8b56b25
         std::stringstream ss;
         ss << filename_prefix << "_" << sub_idx;
         std::string sub_filename_prefix = ss.str();
 
         GraphToPbTextFile(pg, sub_filename_prefix + ".pbtxt");
-<<<<<<< HEAD
-        GraphToDotFile(pg, sub_filename_prefix + ".dot", "nGraph Subgraph Dump: " + m_pass_name, false);
-=======
         GraphToDotFile(pg, sub_filename_prefix + ".dot",
                        "nGraph Subgraph Dump: " + m_pass_name, false);
->>>>>>> d8b56b25
 
         sub_idx++;
       }
@@ -93,17 +76,10 @@
 
 private:
   std::string m_pass_name;
-<<<<<<< HEAD
-  static std::map<std::string,int> s_counter_map;
-};
-
-std::map<std::string,int> NGraphDumpPass::s_counter_map;
-=======
   static std::map<std::string, int> s_counter_map;
 };
 
 std::map<std::string, int> NGraphDumpPass::s_counter_map;
->>>>>>> d8b56b25
 
 class NGraphDumpPrePlacement : public NGraphDumpPass {
 public:
@@ -143,11 +119,7 @@
                       ngraph_bridge::NGraphDumpPostPlacement);
 REGISTER_OPTIMIZATION(OptimizationPassRegistry::POST_REWRITE_FOR_EXEC, 100,
                       ngraph_bridge::NGraphDumpPostReWrite);
-<<<<<<< HEAD
-REGISTER_OPTIMIZATION(OptimizationPassRegistry::POST_REWRITE_FOR_EXEC, 110,
-=======
 REGISTER_OPTIMIZATION(OptimizationPassRegistry::POST_REWRITE_FOR_EXEC, 105,
->>>>>>> d8b56b25
                       ngraph_bridge::NGraphDumpPostClustering);
 REGISTER_OPTIMIZATION(OptimizationPassRegistry::POST_REWRITE_FOR_EXEC, 115,
                       ngraph_bridge::NGraphDumpPostEncapsulation);
