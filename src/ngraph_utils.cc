/*******************************************************************************
 * Copyright 2017-2018 Intel Corporation
 *
 * Licensed under the Apache License, Version 2.0 (the "License");
 * you may not use this file except in compliance with the License.
 * You may obtain a copy of the License at
 *
 *     http://www.apache.org/licenses/LICENSE-2.0
 *
 * Unless required by applicable law or agreed to in writing, software
 * distributed under the License is distributed on an "AS IS" BASIS,
 * WITHOUT WARRANTIES OR CONDITIONS OF ANY KIND, either express or implied.
 * See the License for the specific language governing permissions and
 * limitations under the License.
 *******************************************************************************/
#include "ngraph_utils.h"

#include <fstream>
#include <iomanip>
#include <iostream>
#include <sstream>

#include "tensorflow/core/common_runtime/optimization_registry.h"
#include "tensorflow/core/framework/attr_value_util.h"
#include "tensorflow/core/framework/graph.pb.h"
#include "tensorflow/core/framework/node_def_util.h"
#include "tensorflow/core/graph/graph.h"
#include "tensorflow/core/lib/strings/str_util.h"
#include "tensorflow/core/platform/default/logging.h"
#include "tensorflow/core/platform/protobuf.h"

using namespace std;

namespace ngraph_bridge {
extern const char* const DEVICE_NGRAPH_CPU;

void SummarizeOp(tf::OpKernelConstruction* ctx, std::ostream& out) {
  auto node_def = ctx->def();
  out << "Node name: " << node_def.name() << " Op: " << node_def.op() << "\n";
  out << "Inputs: " << node_def.input().size() << "\n    ";
  for (const std::string& input : node_def.input()) {
    out << input << "\n    ";
  }
  out << "\n";
}

<<<<<<< HEAD
=======
void GraphToDotFile(tf::Graph* graph, const std::string& filename,
                    const std::string& title, bool annotate_device) {
  std::string dot = GraphToDot(graph, title, annotate_device);
  std::ofstream ostrm_out(filename, std::ios_base::trunc);
  ostrm_out << dot;
}

static std::string color_string(unsigned int color) {
  std::stringstream ss;
  ss << "#" << std::setfill('0') << std::setw(6) << std::hex
     << (color & 0xFFFFFF);
  return ss.str();
}

std::string GraphToDot(tf::Graph* graph, const std::string& title,
                       bool annotate_device) {
  //
  // Output containing the DOT representation of the Graph
  std::ostringstream dot_string;
  dot_string << "digraph G {\n";
  dot_string << "labelloc=\"t\";\n";
  dot_string << "label=<<b>TensorFlow Graph: " << title << "</b><br/><br/>>;\n";

  const int num_cluster_colors = 22;
  unsigned int cluster_bg_colors[num_cluster_colors]{
      0xF3C300, 0x875692, 0xF38400, 0xA1CAF1, 0xBE0032, 0xC2B280,
      0x848482, 0x008856, 0xE68FAC, 0x0067A5, 0xF99379, 0x604E97,
      0xF6A600, 0xB3446C, 0xDCD300, 0x882D17, 0x8DB600, 0x654522,
      0xE25822, 0x2B3D26, 0xF2F3F4, 0x222222};

  // https://stackoverflow.com/questions/3942878/how-to-decide-font-color-in-white-or-black-depending-on-background-color
  auto make_fg_color = [](unsigned int bg_color) {
    unsigned int red = (bg_color & 0xFF0000) >> 16;
    unsigned int green = (bg_color & 0x00FF00) >> 8;
    unsigned int blue = (bg_color & 0x0000FF);

    if (red * 0.299 + green * 0.587 + blue * 0.114 > 186) {
      return 0x000000;
    } else {
      return 0xFFFFFF;
    }
  };

  int seen_cluster_count = 0;
  std::map<int, unsigned int> cluster_color_map;

  // Input edges
  std::vector<const tf::Edge*> inputs;
  for (auto id = 0; id < graph->num_node_ids(); ++id) {
    string fill_color = "#f2f2f2";
    string style = "filled";

    const tf::Node* node = graph->FindNodeId(id);
    if (node == nullptr) continue;
    // Sample node:
    // node_name [label=<<b>convolution.1</b><br/>window={size=5x5
    //      pad=2_2x2_2}<br/>dim_labels=b01f_01io-&gt;b01f<br/>f32[10000,14,14,64]{3,2,1,0}>,
    //      shape=rect, tooltip=" ", style="filled", fontcolor="white",
    //      color="#003c8f", fillcolor="#1565c0"];
    //
    dot_string << "node_" << node;
    dot_string << " [label=<<b>" << node->type_string() << "</b><br/>";
    dot_string << node->name() << "<br/>";

    // Print the data type if this node an op node
    tf::DataType datatype;
    if (GetNodeAttr(node->def(), "T", &datatype) == tf::Status::OK()) {
      dot_string << tf::DataTypeString(datatype) << "<br/>";
    }

    string text_color = "#000000";

    if (annotate_device) {
      // For some reason the assigned_device_name results in a crash
      // dot_string << " Device: " << node->assigned_device_name() << "<br/>";
      auto device_name = node->requested_device();
      if (tf::str_util::StrContains(device_name, DEVICE_NGRAPH_CPU)) {
        fill_color = "#cee9fd";
      } else if (tf::str_util::StrContains(device_name, "XLA_CPU")) {
        fill_color = "#ffcc99";
      } else if (tf::str_util::StrContains(device_name, "CPU")) {
        fill_color = "#ffffcc";
      }
      dot_string << " Device: " << device_name << "<br/>";
    } else {
      if (node->type_string() == "_Recv" ||
          node->type_string() == "_HostRecv") {
        fill_color = "#f29999";
        style = "rounded,filled";
      } else if (node->type_string() == "_Send" ||
                 node->type_string() == "_HostSend") {
        fill_color = "#99f299";
        style = "rounded,filled";
      } else {
        int cluster_idx;
        if (tf::GetNodeAttr(node->attrs(), "_ngraph_cluster", &cluster_idx) ==
            tf::Status::OK()) {
          bool rejected;

          if (tf::GetNodeAttr(node->attrs(), "_ngraph_cluster_rejected",
                              &rejected) != tf::Status::OK() ||
              !rejected) {
            unsigned int bg_color;
            unsigned int fg_color;
            if (cluster_color_map.find(cluster_idx) ==
                cluster_color_map.end()) {
              bg_color = cluster_bg_colors[seen_cluster_count];
              cluster_color_map[cluster_idx] = bg_color;
              if (seen_cluster_count < num_cluster_colors - 1) {
                seen_cluster_count++;
              }
            } else {
              bg_color = cluster_color_map[cluster_idx];
            }
            fg_color = make_fg_color(bg_color);

            fill_color = color_string(bg_color);
            text_color = color_string(fg_color);
          } else {
            style = "filled";
          }
        } else {
          style = "dashed, filled";
        }
      }
    }

    dot_string << ">, shape=rect, style=\"" << style << "\", fontcolor=\""
               << text_color << "\", "
                                "color=\"black\", fillcolor=\""
               << fill_color << "\"";
    dot_string << " ];\n";

    // Get the inputs for this Node.  We make sure control inputs are
    // after data inputs, as required by GraphDef.
    inputs.clear();
    inputs.resize(node->num_inputs(), nullptr);
    for (const tf::Edge* edge : node->in_edges()) {
      if (edge->IsControlEdge()) {
        inputs.push_back(edge);
      } else {
        CHECK(inputs[edge->dst_input()] == nullptr)
            << "Edge " << edge->src()->DebugString() << ":"
            << edge->dst()->DebugString() << " with dst_input "
            << edge->dst_input() << " and had pre-existing input edge "
            << inputs[edge->dst_input()]->src()->DebugString() << ":"
            << inputs[edge->dst_input()]->dst()->DebugString();

        inputs[edge->dst_input()] = edge;
      }
    }
    for (size_t i = 0; i < inputs.size(); ++i) {
      const tf::Edge* edge = inputs[i];
      if (edge != nullptr) {
        const tf::Node* src = edge->src();
        if (!src->IsOp()) continue;
        const tf::Node* dst = edge->dst();
        if (!dst->IsOp()) continue;

        string arrow_color = "#000000";

        if (edge->IsControlEdge()) {
          arrow_color = "#ff0000";
        }

        dot_string << "node_" << src << " -> "
                   << "node_" << dst << " [color=\"" << arrow_color << "\"]\n";
        // printf("Edge: %s -> %s\n", src->name().c_str(), dst->name().c_str());
      }
    }
  }

  dot_string << "}\n";

  return dot_string.str();
}

>>>>>>> 96af97a1
std::ostream& DumpNGTensor(
    std::ostream& s, const string& name,
    const std::shared_ptr<ngraph::runtime::TensorView>& t) {
  // std::shared_ptr<ngraph::runtime::TensorView> t{get_tensor()};
  const ngraph::Shape& shape = t->get_shape();
  s << "Tensor<" << name << ": ";

  for (size_t i = 0; i < shape.size(); ++i) {
    s << shape.at(i);
    if (i + 1 < shape.size()) {
      s << ", ";
    }
  }
  size_t pos = 0;
  s << ">{";
  size_t rank = shape.size();
  if (rank == 0) {
    s << GetScalarFromTensorView<float>(t, pos++);
  } else if (rank <= 2) {
    s << "[";
    for (size_t i = 0; i < shape.at(0); ++i) {
      if (rank == 1) {
        s << GetScalarFromTensorView<float>(t, pos++);
      } else if (rank == 2) {
        s << "[";
        for (size_t j = 0; j < shape.at(1); ++j) {
          s << GetScalarFromTensorView<float>(t, pos++);

          if (j + 1 < shape.at(1)) {
            s << ", ";
          }
        }
        s << "]";
      }
      if (i + 1 < shape.at(0)) {
        s << ", ";
      }
    }
    s << "]";
  }
  s << "}";
  return s;
}

tf::Status TFDataTypeToNGraphElementType(tf::DataType tf_dt,
                                         ngraph::element::Type* ng_et) {
  switch (tf_dt) {
    case tf::DataType::DT_FLOAT:
      *ng_et = ng::element::f32;
      break;
    case tf::DataType::DT_DOUBLE:
      *ng_et = ng::element::f64;
      break;
    case tf::DataType::DT_INT32:
      *ng_et = ng::element::i32;
      break;
    case tf::DataType::DT_UINT8:
      *ng_et = ng::element::u8;
      break;
    case tf::DataType::DT_INT64:
      *ng_et = ng::element::i64;
      break;
    case tf::DataType::DT_UINT32:
      *ng_et = ng::element::u32;
      break;
    case tf::DataType::DT_UINT64:
      *ng_et = ng::element::u64;
      break;
    default:
      return tf::errors::Unimplemented("Unsupported TensorFlow data type: ",
                                       tf::DataType_Name(tf_dt));
  }

  return tf::Status::OK();
}

tf::Status TFTensorShapeToNGraphShape(const tf::TensorShape& tf_shape,
                                      ngraph::Shape* ng_shape) {
  for (int i = 0; i < tf_shape.dims(); i++) {
    if (tf_shape.dim_size(i) < 0) {
      return tf::errors::InvalidArgument(
          "TensorFlow shape has a negative dimension size");
    }
  }

  *ng_shape = ngraph::Shape(tf_shape.dims());
  for (int i = 0; i < tf_shape.dims(); i++) {
    (*ng_shape)[i] = tf_shape.dim_size(i);
  }

  return tf::Status::OK();
}

}  // namespace ngraph_bridge<|MERGE_RESOLUTION|>--- conflicted
+++ resolved
@@ -44,186 +44,6 @@
   out << "\n";
 }
 
-<<<<<<< HEAD
-=======
-void GraphToDotFile(tf::Graph* graph, const std::string& filename,
-                    const std::string& title, bool annotate_device) {
-  std::string dot = GraphToDot(graph, title, annotate_device);
-  std::ofstream ostrm_out(filename, std::ios_base::trunc);
-  ostrm_out << dot;
-}
-
-static std::string color_string(unsigned int color) {
-  std::stringstream ss;
-  ss << "#" << std::setfill('0') << std::setw(6) << std::hex
-     << (color & 0xFFFFFF);
-  return ss.str();
-}
-
-std::string GraphToDot(tf::Graph* graph, const std::string& title,
-                       bool annotate_device) {
-  //
-  // Output containing the DOT representation of the Graph
-  std::ostringstream dot_string;
-  dot_string << "digraph G {\n";
-  dot_string << "labelloc=\"t\";\n";
-  dot_string << "label=<<b>TensorFlow Graph: " << title << "</b><br/><br/>>;\n";
-
-  const int num_cluster_colors = 22;
-  unsigned int cluster_bg_colors[num_cluster_colors]{
-      0xF3C300, 0x875692, 0xF38400, 0xA1CAF1, 0xBE0032, 0xC2B280,
-      0x848482, 0x008856, 0xE68FAC, 0x0067A5, 0xF99379, 0x604E97,
-      0xF6A600, 0xB3446C, 0xDCD300, 0x882D17, 0x8DB600, 0x654522,
-      0xE25822, 0x2B3D26, 0xF2F3F4, 0x222222};
-
-  // https://stackoverflow.com/questions/3942878/how-to-decide-font-color-in-white-or-black-depending-on-background-color
-  auto make_fg_color = [](unsigned int bg_color) {
-    unsigned int red = (bg_color & 0xFF0000) >> 16;
-    unsigned int green = (bg_color & 0x00FF00) >> 8;
-    unsigned int blue = (bg_color & 0x0000FF);
-
-    if (red * 0.299 + green * 0.587 + blue * 0.114 > 186) {
-      return 0x000000;
-    } else {
-      return 0xFFFFFF;
-    }
-  };
-
-  int seen_cluster_count = 0;
-  std::map<int, unsigned int> cluster_color_map;
-
-  // Input edges
-  std::vector<const tf::Edge*> inputs;
-  for (auto id = 0; id < graph->num_node_ids(); ++id) {
-    string fill_color = "#f2f2f2";
-    string style = "filled";
-
-    const tf::Node* node = graph->FindNodeId(id);
-    if (node == nullptr) continue;
-    // Sample node:
-    // node_name [label=<<b>convolution.1</b><br/>window={size=5x5
-    //      pad=2_2x2_2}<br/>dim_labels=b01f_01io-&gt;b01f<br/>f32[10000,14,14,64]{3,2,1,0}>,
-    //      shape=rect, tooltip=" ", style="filled", fontcolor="white",
-    //      color="#003c8f", fillcolor="#1565c0"];
-    //
-    dot_string << "node_" << node;
-    dot_string << " [label=<<b>" << node->type_string() << "</b><br/>";
-    dot_string << node->name() << "<br/>";
-
-    // Print the data type if this node an op node
-    tf::DataType datatype;
-    if (GetNodeAttr(node->def(), "T", &datatype) == tf::Status::OK()) {
-      dot_string << tf::DataTypeString(datatype) << "<br/>";
-    }
-
-    string text_color = "#000000";
-
-    if (annotate_device) {
-      // For some reason the assigned_device_name results in a crash
-      // dot_string << " Device: " << node->assigned_device_name() << "<br/>";
-      auto device_name = node->requested_device();
-      if (tf::str_util::StrContains(device_name, DEVICE_NGRAPH_CPU)) {
-        fill_color = "#cee9fd";
-      } else if (tf::str_util::StrContains(device_name, "XLA_CPU")) {
-        fill_color = "#ffcc99";
-      } else if (tf::str_util::StrContains(device_name, "CPU")) {
-        fill_color = "#ffffcc";
-      }
-      dot_string << " Device: " << device_name << "<br/>";
-    } else {
-      if (node->type_string() == "_Recv" ||
-          node->type_string() == "_HostRecv") {
-        fill_color = "#f29999";
-        style = "rounded,filled";
-      } else if (node->type_string() == "_Send" ||
-                 node->type_string() == "_HostSend") {
-        fill_color = "#99f299";
-        style = "rounded,filled";
-      } else {
-        int cluster_idx;
-        if (tf::GetNodeAttr(node->attrs(), "_ngraph_cluster", &cluster_idx) ==
-            tf::Status::OK()) {
-          bool rejected;
-
-          if (tf::GetNodeAttr(node->attrs(), "_ngraph_cluster_rejected",
-                              &rejected) != tf::Status::OK() ||
-              !rejected) {
-            unsigned int bg_color;
-            unsigned int fg_color;
-            if (cluster_color_map.find(cluster_idx) ==
-                cluster_color_map.end()) {
-              bg_color = cluster_bg_colors[seen_cluster_count];
-              cluster_color_map[cluster_idx] = bg_color;
-              if (seen_cluster_count < num_cluster_colors - 1) {
-                seen_cluster_count++;
-              }
-            } else {
-              bg_color = cluster_color_map[cluster_idx];
-            }
-            fg_color = make_fg_color(bg_color);
-
-            fill_color = color_string(bg_color);
-            text_color = color_string(fg_color);
-          } else {
-            style = "filled";
-          }
-        } else {
-          style = "dashed, filled";
-        }
-      }
-    }
-
-    dot_string << ">, shape=rect, style=\"" << style << "\", fontcolor=\""
-               << text_color << "\", "
-                                "color=\"black\", fillcolor=\""
-               << fill_color << "\"";
-    dot_string << " ];\n";
-
-    // Get the inputs for this Node.  We make sure control inputs are
-    // after data inputs, as required by GraphDef.
-    inputs.clear();
-    inputs.resize(node->num_inputs(), nullptr);
-    for (const tf::Edge* edge : node->in_edges()) {
-      if (edge->IsControlEdge()) {
-        inputs.push_back(edge);
-      } else {
-        CHECK(inputs[edge->dst_input()] == nullptr)
-            << "Edge " << edge->src()->DebugString() << ":"
-            << edge->dst()->DebugString() << " with dst_input "
-            << edge->dst_input() << " and had pre-existing input edge "
-            << inputs[edge->dst_input()]->src()->DebugString() << ":"
-            << inputs[edge->dst_input()]->dst()->DebugString();
-
-        inputs[edge->dst_input()] = edge;
-      }
-    }
-    for (size_t i = 0; i < inputs.size(); ++i) {
-      const tf::Edge* edge = inputs[i];
-      if (edge != nullptr) {
-        const tf::Node* src = edge->src();
-        if (!src->IsOp()) continue;
-        const tf::Node* dst = edge->dst();
-        if (!dst->IsOp()) continue;
-
-        string arrow_color = "#000000";
-
-        if (edge->IsControlEdge()) {
-          arrow_color = "#ff0000";
-        }
-
-        dot_string << "node_" << src << " -> "
-                   << "node_" << dst << " [color=\"" << arrow_color << "\"]\n";
-        // printf("Edge: %s -> %s\n", src->name().c_str(), dst->name().c_str());
-      }
-    }
-  }
-
-  dot_string << "}\n";
-
-  return dot_string.str();
-}
-
->>>>>>> 96af97a1
 std::ostream& DumpNGTensor(
     std::ostream& s, const string& name,
     const std::shared_ptr<ngraph::runtime::TensorView>& t) {
