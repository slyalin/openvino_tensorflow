#!/usr/bin/env python3
# ==============================================================================
# Copyright (C) 2021 Intel Corporation

# SPDX-License-Identifier: Apache-2.0
# ==============================================================================

from tools.build_utils import *

# grappler related defaults
builder_version = 0.50
flag_string_map = {True: 'YES', False: 'NO'}


def version_check(use_prebuilt_tensorflow, use_tensorflow_from_location,
                  disable_cpp_api):
    # Check pre-requisites
    if use_prebuilt_tensorflow and not disable_cpp_api:
        # Check if the gcc version is at least 5.3.0
        if (platform.system() != 'Darwin'):
            gcc_ver = get_gcc_version()
            if gcc_ver < '5.3.0':
                raise Exception(
                    "Need GCC 5.3.0 or newer to build using prebuilt TensorFlow\n"
                    "Gcc version installed: " + gcc_ver + "\n"
                    "To build from source omit `use_prebuilt_tensorflow`")
    # Check cmake version
    cmake_ver = get_cmake_version()
    if (int(cmake_ver[0]) < 3 or int(cmake_ver[1]) < 14):
        raise Exception("Need minimum cmake version 3.14\n"
                        "Got: " + '.'.join(cmake_ver))

    if not use_tensorflow_from_location and not disable_cpp_api and not use_prebuilt_tensorflow:
        # Check bazel version
        bazel_kind, bazel_ver = get_bazel_version()
        got_correct_bazel_version = bazel_kind == 'Bazelisk version'
        if (not got_correct_bazel_version and int(bazel_ver[0]) < 2):
            raise Exception("Need bazel version >= 2.0.0 \n" + "Got: " +
                            '.'.join(bazel_ver))


def main():
    '''
    Builds TensorFlow, OpenVINO, and OpenVINO integration with TensorFlow for Python 3
    '''

    # Component versions
    tf_version = "v2.4.1"
    ovtf_version = "v0.5.0"
    use_intel_tf = False

    # Command line parser options
    parser = argparse.ArgumentParser(formatter_class=RawTextHelpFormatter)

    parser.add_argument(
        '--debug_build',
        help="Builds a debug version of the components\n",
        action="store_true")

    parser.add_argument(
        '--verbose_build',
        help="Display verbose error messages\n",
        action="store_true")

    parser.add_argument(
        '--target_arch',
        help=
        "Architecture flag to use (e.g., haswell, core-avx2 etc. Default \'native\'\n"
    )

    parser.add_argument(
        '--build_tf_from_source',
        type=str,
        help="Build TensorFlow from source and use the specified version.\n" +
        "If version isn't specified, TF version " + tf_version +
        " will be used.\n" +
        "Note: in this case C++ API, unit tests and examples will be build for "
        + "OpenVINO integration with TensorFlow",
        const=tf_version,
        default='',
        nargs='?',
        action="store")

    if (builder_version > 0.50):
        parser.add_argument(
            '--use_grappler_optimizer',
            help="Use Grappler optimizer instead of the optimization passes\n",
            action="store_true")

    parser.add_argument(
        '--artifacts_dir',
        type=str,
        help="Copy the artifacts to the given directory\n",
        action="store")

    parser.add_argument(
        '--use_tensorflow_from_location',
        help=
        "Use TensorFlow from a directory where it was already built and stored.\n"
        "NOTE: This location is expected to be populated by build_tf.py\n",
        action="store",
        default='')

    parser.add_argument(
        '--use_openvino_from_location',
        help=
        "Use OpenVINO from a directory where it was already built and stored.\n"
        "NOTE: This location is expected to be populated by build_ov.py\n",
        action="store",
        default='')

    parser.add_argument(
        '--disable_packaging_openvino_libs',
        help="Use this option to do build a standalone python package of " +
        "the OpenVINO integration with TensorFlow Library without OpenVINO libraries",
        action="store_true")

    parser.add_argument(
        '--disable_cpp_api',
        help="Disables C++ API, unit tests and examples\n",
        action="store_true")

    parser.add_argument(
        '--cxx11_abi_version',
        help="Desired version of ABI to be used while building Tensorflow, \n" +
        "OpenVINO integration with TensorFlow, and OpenVINO libraries",
        default='0')

    parser.add_argument(
        '--resource_usage_ratio',
        help="Ratio of CPU / RAM resources to utilize during Tensorflow build",
        default=0.5)

    parser.add_argument(
        '--openvino_version',
        help="Openvino version to be used for building from source",
        default='2021.3')

    parser.add_argument(
        '--python_executable',
        help="Use a specific python executable while building whl",
        action="store",
        default='')

    # Done with the options. Now parse the commandline
    arguments = parser.parse_args()

    if (arguments.debug_build):
        print("Building in debug mode\n")

    verbosity = False
    if (arguments.verbose_build):
        print("Building with verbose output messages\n")
        verbosity = True

    #-------------------------------
    # Recipe
    #-------------------------------

    # Default directories
    build_dir = 'build_cmake'

    assert not (
        arguments.use_tensorflow_from_location != '' and
        arguments.build_tf_from_source != ''), (
            "\"use_tensorflow_from_location\" and \"build_tf_from_source\" "
            "cannot be used together.")

    assert not (arguments.openvino_version != "2021.3" and
                arguments.openvino_version != "2021.2"), (
                    "Only 2021.2 and 2021.3 are supported OpenVINO versions")

    if arguments.use_openvino_from_location != '':
        ver_file = arguments.use_openvino_from_location + \
                      '/deployment_tools/inference_engine/version.txt'
        with open(ver_file) as f:
            line = f.readline()
            assert line.find(arguments.openvino_version) != -1, "OpenVINO version " + \
                arguments.openvino_version + \
                " does not match the version specified in use_openvino_from_location"

    version_check((arguments.build_tf_from_source == ''),
                  (arguments.use_tensorflow_from_location != ''),
                  arguments.disable_cpp_api)

    if arguments.use_tensorflow_from_location != '':
        # Check if the prebuilt folder has necessary files
        assert os.path.isdir(
            arguments.use_tensorflow_from_location
        ), "Prebuilt TF path " + arguments.use_tensorflow_from_location + " does not exist"
        loc = arguments.use_tensorflow_from_location + '/artifacts/tensorflow'
        assert os.path.isdir(
            loc), "Could not find artifacts/tensorflow directory"
        found_whl = False
        found_libtf_fw = False
        found_libtf_cc = False
        for i in os.listdir(loc):
            if '.whl' in i:
                found_whl = True
            if 'libtensorflow_cc' in i:
                found_libtf_cc = True
            if 'libtensorflow_framework' in i:
                found_libtf_fw = True
        assert found_whl, "Did not find TF whl file"
        assert found_libtf_fw, "Did not find libtensorflow_framework"
        assert found_libtf_cc, "Did not find libtensorflow_cc"

    try:
        os.makedirs(build_dir)
    except OSError as exc:  # Python >2.5
        if exc.errno == errno.EEXIST and os.path.isdir(build_dir):
            pass

    pwd = os.getcwd()
    openvino_tf_src_dir = os.path.abspath(pwd)
    print("OVTF SRC DIR: " + openvino_tf_src_dir)
    build_dir_abs = os.path.abspath(build_dir)
    os.chdir(build_dir)

    venv_dir = 'venv-tf-py3'
    artifacts_location = 'artifacts'
    if arguments.artifacts_dir:
        artifacts_location = os.path.abspath(arguments.artifacts_dir)

    artifacts_location = os.path.abspath(artifacts_location)
    print("ARTIFACTS location: " + artifacts_location)

    #If artifacts doesn't exist create
    if not os.path.isdir(artifacts_location):
        os.mkdir(artifacts_location)

    #install virtualenv
    install_virtual_env(venv_dir)

    # Load the virtual env
    load_venv(venv_dir)

    # Setup the virtual env
    setup_venv(venv_dir)

    target_arch = 'native'
    if (arguments.target_arch):
        target_arch = arguments.target_arch

    print("Target Arch: %s" % target_arch)

    if arguments.build_tf_from_source != '':
        tf_version = arguments.build_tf_from_source

    # The cxx_abi flag is translated to _GLIBCXX_USE_CXX11_ABI
    # For gcc older than 5.3, this flag is set to 0 and for newer ones,
    # this is set to 1
    # Tensorflow still uses ABI 0 for its PyPi builds, and OpenVINO uses ABI 1
    # To maintain compatibility, a single ABI flag should be used for both builds
    cxx_abi = arguments.cxx11_abi_version

    if arguments.use_tensorflow_from_location != "":
        # Some asserts to make sure the directory structure of
        # use_tensorflow_from_location is correct. The location
        # should have: ./artifacts/tensorflow, which is expected
        # to contain one TF whl file, framework.so and cc.so
        print("Using TensorFlow from " + arguments.use_tensorflow_from_location)
        # The tf whl should be in use_tensorflow_from_location/artifacts/tensorflow
        tf_whl_loc = os.path.abspath(arguments.use_tensorflow_from_location +
                                     '/artifacts/tensorflow')
        possible_whl = [i for i in os.listdir(tf_whl_loc) if '.whl' in i]
        assert len(
            possible_whl
        ) == 1, "Expected one TF whl file, but found " + len(possible_whl)
        # Make sure there is exactly 1 TF whl
        tf_whl = os.path.abspath(tf_whl_loc + '/' + possible_whl[0])
        assert os.path.isfile(tf_whl), "Did not find " + tf_whl
        # Install the found TF whl file
        command_executor(["pip", "install", "-U", tf_whl])
        tf_cxx_abi = get_tf_cxxabi()

        assert (arguments.cxx11_abi_version == tf_cxx_abi), (
            "Desired ABI version and user built tensorflow library provided with "
            "use_tensorflow_from_location are incompatible")

        cwd = os.getcwd()
        os.chdir(tf_whl_loc)
        tf_in_artifacts = os.path.join(
            os.path.abspath(artifacts_location), "tensorflow")
        if not os.path.isdir(tf_in_artifacts):
            os.mkdir(tf_in_artifacts)
        # This function copies the .so files from
        # use_tensorflow_from_location/artifacts/tensorflow to
        # artifacts/tensorflow
        tf_version = get_tf_version()
        copy_tf_to_artifacts(tf_version, tf_in_artifacts, tf_whl_loc,
                             use_intel_tf)
        os.chdir(cwd)
    else:
        if arguments.build_tf_from_source == '':
            print("Using TensorFlow version", tf_version)
            print("Install TensorFlow")

            if arguments.cxx11_abi_version == "0":
                command_executor(
                    ["pip", "install", "tensorflow==" + tf_version])
            elif arguments.cxx11_abi_version == "1":
                tags = next(sys_tags())

                if tags.interpreter == "cp36":
<<<<<<< HEAD
                    download_github_release_asset(ovtf_version, 
                    "tensorflow_abi1-2.4.1-cp36-cp36m-manylinux2010_x86_64.whl")
                    command_executor(["pip", "install", 
                    "tensorflow_abi1-2.4.1-cp36-cp36m-manylinux2010_x86_64.whl"])
                if tags.interpreter == "cp37":
                    download_github_release_asset(ovtf_version, 
                    "tensorflow_abi1-2.4.1-cp37-cp37m-manylinux2010_x86_64.whl")
                    command_executor(["pip", "install", 
                    "tensorflow_abi1-2.4.1-cp37-cp37m-manylinux2010_x86_64.whl"])
                if tags.interpreter == "cp38":
                    download_github_release_asset(ovtf_version, 
                    "tensorflow_abi1-2.4.1-cp38-cp38-manylinux2010_x86_64.whl")
                    command_executor(["pip", "install", 
                    "tensorflow_abi1-2.4.1-cp38-cp38-manylinux2010_x86_64.whl"])
                
=======
                    command_executor([
                        "pip", "install",
                        "https://github.com/openvinotoolkit/openvino_tensorflow/releases/download/v0.5.0/tensorflow_abi1-2.4.1-cp36-cp36m-manylinux2010_x86_64.whl"
                    ])
                if tags.interpreter == "cp37":
                    command_executor([
                        "pip", "install",
                        "https://github.com/openvinotoolkit/openvino_tensorflow/releases/download/v0.5.0/tensorflow_abi1-2.4.1-cp37-cp37m-manylinux2010_x86_64.whl"
                    ])
                if tags.interpreter == "cp38":
                    command_executor([
                        "pip", "install",
                        "https://github.com/openvinotoolkit/openvino_tensorflow/releases/download/v0.5.0/tensorflow_abi1-2.4.1-cp38-cp38-manylinux2010_x86_64.whl"
                    ])

>>>>>>> 0775911b
                # ABI 1 TF required latest numpy
                command_executor(["pip", "install", "-U numpy"])

            tf_cxx_abi = get_tf_cxxabi()

            assert (arguments.cxx11_abi_version == tf_cxx_abi), (
                "Desired ABI version and tensorflow library installed with "
                "pip are incompatible")

            tf_src_dir = os.path.join(artifacts_location, "tensorflow")
            print("TF_SRC_DIR: ", tf_src_dir)
            # Download TF source for enabling TF python tests
            pwd_now = os.getcwd()
            os.chdir(artifacts_location)
            print("DOWNLOADING TF: PWD", os.getcwd())
            download_repo("tensorflow",
                          "https://github.com/tensorflow/tensorflow.git",
                          tf_version)
            os.chdir(pwd_now)
            # Finally, copy the libtensorflow_framework.so to the artifacts
            if (tf_version.startswith("v1.") or (tf_version.startswith("1."))):
                tf_fmwk_lib_name = 'libtensorflow_framework.so.1'
            else:
                tf_fmwk_lib_name = 'libtensorflow_framework.so.2'
            if (platform.system() == 'Darwin'):
                tf_fmwk_lib_name = 'libtensorflow_framework.2.dylib'
            import tensorflow as tf
            tf_lib_dir = tf.sysconfig.get_lib()
            tf_lib_file = os.path.join(tf_lib_dir, tf_fmwk_lib_name)
            print("SYSCFG LIB: ", tf_lib_file)
            dst_dir = os.path.join(artifacts_location, "tensorflow")
            if not os.path.isdir(dst_dir):
                os.mkdir(dst_dir)
            dst = os.path.join(dst_dir, tf_fmwk_lib_name)
            shutil.copyfile(tf_lib_file, dst)
        else:
            print("Building TensorFlow from source")
            # Download TensorFlow
            download_repo("tensorflow",
                          "https://github.com/tensorflow/tensorflow.git",
                          tf_version)

            tf_src_dir = os.path.join(os.getcwd(), "tensorflow")
            print("TF_SRC_DIR: ", tf_src_dir)

            # Build TensorFlow
            build_tensorflow(
                tf_version,
                "tensorflow",
                artifacts_location,
                target_arch,
                verbosity,
                use_intel_tf,
                arguments.cxx11_abi_version,
                resource_usage_ratio=float(arguments.resource_usage_ratio))

            # Now build the libtensorflow_cc.so - the C++ library
            build_tensorflow_cc(tf_version, tf_src_dir, artifacts_location,
                                target_arch, verbosity, use_intel_tf,
                                arguments.cxx11_abi_version)

            tf_cxx_abi = install_tensorflow(venv_dir, artifacts_location)

            # This function copies the .so files from
            # use_tensorflow_from_location/artifacts/tensorflow to
            # artifacts/tensorflow
            cwd = os.getcwd()
            os.chdir(tf_src_dir)
            dst_dir = os.path.join(artifacts_location, "tensorflow")
            copy_tf_to_artifacts(tf_version, dst_dir, None, use_intel_tf)
            os.chdir(cwd)

    if arguments.use_openvino_from_location != "":
        print("Using OpenVINO from " + arguments.use_openvino_from_location)
    else:
        print("Building OpenVINO from source")
        print(
            "NOTE: OpenVINO python module is not built when building from source."
        )

        if (arguments.openvino_version == "2021.3"):
            openvino_branch = "releases/2021/3"
        elif (arguments.openvino_version == "2021.2"):
            openvino_branch = "releases/2021/2"

        # Download OpenVINO
        download_repo(
            "openvino",
            "https://github.com/openvinotoolkit/openvino",
            openvino_branch,
            submodule_update=True)
        openvino_src_dir = os.path.join(os.getcwd(), "openvino")
        print("OV_SRC_DIR: ", openvino_src_dir)

        build_openvino(build_dir, openvino_src_dir, cxx_abi, target_arch,
                       artifacts_location, arguments.debug_build, verbosity)

    # Next build CMAKE options for the bridge
    openvino_tf_cmake_flags = [
        "-DOPENVINO_TF_INSTALL_PREFIX=" + artifacts_location,
        "-DCMAKE_CXX_FLAGS=-march=" + target_arch,
    ]

    openvino_artifacts_dir = ""
    if arguments.use_openvino_from_location == '':
        openvino_artifacts_dir = os.path.join(artifacts_location, "openvino")
    else:
        openvino_artifacts_dir = os.path.abspath(
            arguments.use_openvino_from_location)
        openvino_tf_cmake_flags.extend(["-DUSE_OPENVINO_FROM_LOCATION=TRUE"])
    print("openvino_artifacts_dir: ", openvino_artifacts_dir)
    openvino_tf_cmake_flags.extend(
        ["-DOPENVINO_ARTIFACTS_DIR=" + openvino_artifacts_dir])

    openvino_tf_cmake_flags.extend(
        ["-DOPENVINO_VERSION=" + arguments.openvino_version])

    if (arguments.debug_build):
        openvino_tf_cmake_flags.extend(["-DCMAKE_BUILD_TYPE=Debug"])

    if arguments.use_tensorflow_from_location:
        openvino_tf_cmake_flags.extend([
            "-DTF_SRC_DIR=" + os.path.abspath(
                arguments.use_tensorflow_from_location + '/tensorflow')
        ])
    else:
        if not arguments.disable_cpp_api and arguments.build_tf_from_source:
            print("TF_SRC_DIR: ", tf_src_dir)
            openvino_tf_cmake_flags.extend(["-DTF_SRC_DIR=" + tf_src_dir])

    openvino_tf_cmake_flags.extend(["-DUNIT_TEST_ENABLE=ON"])
    if not arguments.disable_cpp_api and arguments.build_tf_from_source:
        openvino_tf_cmake_flags.extend([
            "-DUNIT_TEST_TF_CC_DIR=" + os.path.join(artifacts_location,
                                                    "tensorflow")
        ])

    if (builder_version > 0.50):
        openvino_tf_cmake_flags.extend([
            "-DOPENVINO_TF_USE_GRAPPLER_OPTIMIZER=" +
            flag_string_map[arguments.use_grappler_optimizer]
        ])

    if arguments.disable_packaging_openvino_libs:
        openvino_tf_cmake_flags.extend(["-DDISABLE_PACKAGING_OPENVINO_LIBS=1"])
    if arguments.python_executable != '':
        openvino_tf_cmake_flags.extend(
            ["-DPYTHON_EXECUTABLE=%s" % arguments.python_executable])

    # Now build the bridge
    ov_tf_whl = build_openvino_tf(build_dir, artifacts_location,
                                  openvino_tf_src_dir, venv_dir,
                                  openvino_tf_cmake_flags, verbosity)

    # Make sure that the openvino_tensorflow whl is present in the artfacts directory
    if not os.path.isfile(os.path.join(artifacts_location, ov_tf_whl)):
        raise Exception("Cannot locate nGraph whl in the artifacts location")

    print("SUCCESSFULLY generated wheel: %s" % ov_tf_whl)
    print("PWD: " + os.getcwd())

    # Copy the TensorFlow Python code tree to artifacts directory so that they can
    # be used for running TensorFlow Python unit tests
    #
    # There are four possibilities:
    # 1. use_tensorflow_from_location is not defined
    #   2. In that case build_tf_from_source is not defined
    #       In this case we copy the entire tensorflow source to the artifacts
    #       So all we have to do is to create a symbolic link
    #       3. OR build_tf_from_source is defined
    # 4. use_tensorflow_from_location is defined
    if arguments.use_tensorflow_from_location == '':
        # Case 1
        if arguments.build_tf_from_source == '':
            # Case 2
            base_dir = None
        else:
            # Case 3
            base_dir = build_dir_abs
    else:
        # Case 4
        base_dir = arguments.use_tensorflow_from_location

    if base_dir != None:
        dest_dir = os.path.join(artifacts_location, "tensorflow")
        command_executor(
            ['cp', '-r', base_dir + '/tensorflow/tensorflow/python', dest_dir],
            verbose=True)
    else:
        # Create a sym-link to
        link_src = os.path.join(artifacts_location,
                                "tensorflow/tensorflow/python")
        link_dst = os.path.join(artifacts_location, "tensorflow/python")
        command_executor(['ln', '-sf', link_src, link_dst], verbose=True)

    # Run a quick test
    install_openvino_tf(tf_version, venv_dir,
                        os.path.join(artifacts_location, ov_tf_whl))

    if builder_version > 0.50 and arguments.use_grappler_optimizer:
        import tensorflow as tf
        import openvino_tensorflow
        if not openvino_tensorflow.is_grappler_enabled():
            raise Exception(
                "Build failed: 'use_grappler_optimizer' specified but not used")

    print('\033[1;32mBuild successful\033[0m')
    os.chdir(pwd)


if __name__ == '__main__':
    main()<|MERGE_RESOLUTION|>--- conflicted
+++ resolved
@@ -303,7 +303,6 @@
                 tags = next(sys_tags())
 
                 if tags.interpreter == "cp36":
-<<<<<<< HEAD
                     download_github_release_asset(ovtf_version, 
                     "tensorflow_abi1-2.4.1-cp36-cp36m-manylinux2010_x86_64.whl")
                     command_executor(["pip", "install", 
@@ -319,23 +318,6 @@
                     command_executor(["pip", "install", 
                     "tensorflow_abi1-2.4.1-cp38-cp38-manylinux2010_x86_64.whl"])
                 
-=======
-                    command_executor([
-                        "pip", "install",
-                        "https://github.com/openvinotoolkit/openvino_tensorflow/releases/download/v0.5.0/tensorflow_abi1-2.4.1-cp36-cp36m-manylinux2010_x86_64.whl"
-                    ])
-                if tags.interpreter == "cp37":
-                    command_executor([
-                        "pip", "install",
-                        "https://github.com/openvinotoolkit/openvino_tensorflow/releases/download/v0.5.0/tensorflow_abi1-2.4.1-cp37-cp37m-manylinux2010_x86_64.whl"
-                    ])
-                if tags.interpreter == "cp38":
-                    command_executor([
-                        "pip", "install",
-                        "https://github.com/openvinotoolkit/openvino_tensorflow/releases/download/v0.5.0/tensorflow_abi1-2.4.1-cp38-cp38-manylinux2010_x86_64.whl"
-                    ])
-
->>>>>>> 0775911b
                 # ABI 1 TF required latest numpy
                 command_executor(["pip", "install", "-U numpy"])
 
